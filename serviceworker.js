
<<<<<<< HEAD
const cacheName = "simtiva-v4-127-plusmanualv2";
=======
const cacheName = "simtiva-v4-129-plusmanualv2";
>>>>>>> 34c1372c

const assets = [
	"/",
	"/index.html",
	"/manual.html",
	"/main.js",
	"/features.js",
	"/pharmacology.js",
	"/index.js",
	"/chartjs-plugin-crosshair.min.js",
	"/styles.css",
	"/styles-extra.css",
	"/css/fontawesome.min.css",
	"/css/solid.min.css",
	"/webfonts/fa-solid-900.woff2",
	"/chart.min.js",
	"/beep.mp3",
	"/beep-2.mp3",
	"/apple-touch-icon-180x180.png",
	"/fonts/BrandonText-Bold.otf",
	"/fonts/SourceSans3-Regular.otf.woff2",
	"/fonts/SourceSans3-Bold.otf.woff2",
	"/fonts/SourceSans3-It.otf.woff2",
	"/fonts/SourceSans3-BoldIt.otf.woff2",
	"/lz-string.js",
]

self.addEventListener('activate', event => {
	console.log('now ready to handle fetches!');
	  event.waitUntil(
		caches.keys().then(function(cacheNames) {
			console.log(cacheNames);
			var promiseArr = cacheNames.map(function(item) {
				if (item !== cacheName) {
					// Delete that cached file
					console.log("deleted " + item);
					return caches.delete(item);
				}
			})
			return Promise.all(promiseArr);
		})
	); // end e.waitUntil
});

//old activate code
/*
self.addEventListener('activate', function(event) {
  console.log("activation. ready to handle fetches.");
  event.waitUntil(
    caches.keys().then(function(cacheNames) {
      return Promise.all(
        cacheNames.filter(function(cacheName) {
          // Return true if you want to remove this cache,
          // but remember that caches are shared across
          // the whole origin
        }).map(function(cacheName) {
          return caches.delete(cacheName);
        })
      );
    })
  );
});
*/
//end old activate code

self.addEventListener("install", installEvent => {
	self.skipWaiting();
	console.log("installing...");
	installEvent.waitUntil(
		caches.open(cacheName).then(cache => {
			cache.addAll(assets)
		}))
})



//ref: https://web.dev/offline-cookbook/#network-falling-back-to-cache
self.addEventListener('fetch', function(event) {
  event.respondWith(
    fetch(event.request).catch(function() {
      return caches.match(event.request);
    })
  );
});

<|MERGE_RESOLUTION|>--- conflicted
+++ resolved
@@ -1,91 +1,86 @@
-
-<<<<<<< HEAD
-const cacheName = "simtiva-v4-127-plusmanualv2";
-=======
-const cacheName = "simtiva-v4-129-plusmanualv2";
->>>>>>> 34c1372c
-
-const assets = [
-	"/",
-	"/index.html",
-	"/manual.html",
-	"/main.js",
-	"/features.js",
-	"/pharmacology.js",
-	"/index.js",
-	"/chartjs-plugin-crosshair.min.js",
-	"/styles.css",
-	"/styles-extra.css",
-	"/css/fontawesome.min.css",
-	"/css/solid.min.css",
-	"/webfonts/fa-solid-900.woff2",
-	"/chart.min.js",
-	"/beep.mp3",
-	"/beep-2.mp3",
-	"/apple-touch-icon-180x180.png",
-	"/fonts/BrandonText-Bold.otf",
-	"/fonts/SourceSans3-Regular.otf.woff2",
-	"/fonts/SourceSans3-Bold.otf.woff2",
-	"/fonts/SourceSans3-It.otf.woff2",
-	"/fonts/SourceSans3-BoldIt.otf.woff2",
-	"/lz-string.js",
-]
-
-self.addEventListener('activate', event => {
-	console.log('now ready to handle fetches!');
-	  event.waitUntil(
-		caches.keys().then(function(cacheNames) {
-			console.log(cacheNames);
-			var promiseArr = cacheNames.map(function(item) {
-				if (item !== cacheName) {
-					// Delete that cached file
-					console.log("deleted " + item);
-					return caches.delete(item);
-				}
-			})
-			return Promise.all(promiseArr);
-		})
-	); // end e.waitUntil
-});
-
-//old activate code
-/*
-self.addEventListener('activate', function(event) {
-  console.log("activation. ready to handle fetches.");
-  event.waitUntil(
-    caches.keys().then(function(cacheNames) {
-      return Promise.all(
-        cacheNames.filter(function(cacheName) {
-          // Return true if you want to remove this cache,
-          // but remember that caches are shared across
-          // the whole origin
-        }).map(function(cacheName) {
-          return caches.delete(cacheName);
-        })
-      );
-    })
-  );
-});
-*/
-//end old activate code
-
-self.addEventListener("install", installEvent => {
-	self.skipWaiting();
-	console.log("installing...");
-	installEvent.waitUntil(
-		caches.open(cacheName).then(cache => {
-			cache.addAll(assets)
-		}))
-})
-
-
-
-//ref: https://web.dev/offline-cookbook/#network-falling-back-to-cache
-self.addEventListener('fetch', function(event) {
-  event.respondWith(
-    fetch(event.request).catch(function() {
-      return caches.match(event.request);
-    })
-  );
-});
-
+const cacheName = "simtiva-v4-129-plusmanualv2";
+
+const assets = [
+	"/",
+	"/index.html",
+	"/manual.html",
+	"/main.js",
+	"/features.js",
+	"/pharmacology.js",
+	"/index.js",
+	"/chartjs-plugin-crosshair.min.js",
+	"/styles.css",
+	"/styles-extra.css",
+	"/css/fontawesome.min.css",
+	"/css/solid.min.css",
+	"/webfonts/fa-solid-900.woff2",
+	"/chart.min.js",
+	"/beep.mp3",
+	"/beep-2.mp3",
+	"/apple-touch-icon-180x180.png",
+	"/fonts/BrandonText-Bold.otf",
+	"/fonts/SourceSans3-Regular.otf.woff2",
+	"/fonts/SourceSans3-Bold.otf.woff2",
+	"/fonts/SourceSans3-It.otf.woff2",
+	"/fonts/SourceSans3-BoldIt.otf.woff2",
+	"/lz-string.js",
+]
+
+self.addEventListener('activate', event => {
+	console.log('now ready to handle fetches!');
+	  event.waitUntil(
+		caches.keys().then(function(cacheNames) {
+			console.log(cacheNames);
+			var promiseArr = cacheNames.map(function(item) {
+				if (item !== cacheName) {
+					// Delete that cached file
+					console.log("deleted " + item);
+					return caches.delete(item);
+				}
+			})
+			return Promise.all(promiseArr);
+		})
+	); // end e.waitUntil
+});
+
+//old activate code
+/*
+self.addEventListener('activate', function(event) {
+  console.log("activation. ready to handle fetches.");
+  event.waitUntil(
+    caches.keys().then(function(cacheNames) {
+      return Promise.all(
+        cacheNames.filter(function(cacheName) {
+          // Return true if you want to remove this cache,
+          // but remember that caches are shared across
+          // the whole origin
+        }).map(function(cacheName) {
+          return caches.delete(cacheName);
+        })
+      );
+    })
+  );
+});
+*/
+//end old activate code
+
+self.addEventListener("install", installEvent => {
+	self.skipWaiting();
+	console.log("installing...");
+	installEvent.waitUntil(
+		caches.open(cacheName).then(cache => {
+			cache.addAll(assets)
+		}))
+})
+
+
+
+//ref: https://web.dev/offline-cookbook/#network-falling-back-to-cache
+self.addEventListener('fetch', function(event) {
+  event.respondWith(
+    fetch(event.request).catch(function() {
+      return caches.match(event.request);
+    })
+  );
+});
+